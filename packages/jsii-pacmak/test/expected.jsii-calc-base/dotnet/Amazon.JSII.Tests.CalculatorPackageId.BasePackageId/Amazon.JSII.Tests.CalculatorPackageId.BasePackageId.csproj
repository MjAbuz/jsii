--- conflicted
+++ resolved
@@ -13,18 +13,10 @@
     <Language>en-US</Language>
   </PropertyGroup>
   <ItemGroup>
-<<<<<<< HEAD
-    <EmbeddedResource Include="scope-jsii-calc-base-0.11.2.tgz"/>
+    <EmbeddedResource Include="scope-jsii-calc-base-0.11.3.tgz"/>
   </ItemGroup>
   <ItemGroup>
-    <PackageReference Include="Amazon.JSII.Runtime" Version="0.11.2"/>
-    <PackageReference Include="Amazon.JSII.Tests.CalculatorPackageId.BaseOfBasePackageId" Version="0.11.2"/>
-=======
-    <EmbeddedResource Include="scope-jsii-calc-base-0.11.3.tgz" />
-  </ItemGroup>
-  <ItemGroup>
-    <PackageReference Include="Amazon.JSII.Runtime" Version="0.11.3" />
-    <PackageReference Include="Amazon.JSII.Tests.CalculatorPackageId.BaseOfBasePackageId" Version="0.11.3" />
->>>>>>> 464b8c68
+    <PackageReference Include="Amazon.JSII.Runtime" Version="0.11.3"/>
+    <PackageReference Include="Amazon.JSII.Tests.CalculatorPackageId.BaseOfBasePackageId" Version="0.11.3"/>
   </ItemGroup>
 </Project>
