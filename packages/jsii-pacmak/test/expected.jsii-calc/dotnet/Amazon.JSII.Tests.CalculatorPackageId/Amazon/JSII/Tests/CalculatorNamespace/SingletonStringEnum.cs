--- conflicted
+++ resolved
@@ -5,22 +5,16 @@
 
     /// <summary>A singleton string.</summary>
     /// <remarks>
-    /// stability: experimental
+    /// stability: Experimental
     /// </remarks>
     [JsiiEnum(nativeType: typeof(SingletonStringEnum), fullyQualifiedName: "jsii-calc.SingletonStringEnum")]
     public enum SingletonStringEnum
     {
         /// <summary>1337.</summary>
-<<<<<<< HEAD
         /// <remarks>
-        /// stability: experimental
+        /// stability: Experimental
         /// </remarks>
-        [JsiiEnumMember(name: "SingletonString")]
-        SingletonString
-=======
-        /// <remarks>stability: Experimental</remarks>
         [JsiiEnumMember(name: "SINGLETON_STRING")]
         SINGLETON_STRING
->>>>>>> c88080de
     }
 }