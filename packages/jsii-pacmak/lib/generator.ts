import * as clone from 'clone';
import { CodeMaker } from 'codemaker';
import * as crypto from 'crypto';
import * as fs from 'fs-extra';
import * as reflect from 'jsii-reflect';
import * as spec from '@jsii/spec';
import * as path from 'path';
import { VERSION_DESC } from './version';

/**
 * Options for the code generator framework.
 */
export interface GeneratorOptions {
  /**
   * If this property is set to 'true', union properties are "expanded" into multiple
   * properties, each with a different type and a postfix based on the type name. This
   * can be used by languages that don't have support for union types (e.g. Java).
   */
  expandUnionProperties?: boolean;

  /**
   * If this property is set to 'true', methods that have optional arguments are duplicated
   * and overloads are created with all parameters.
   */
  generateOverloadsForMethodWithOptionals?: boolean;

  /**
   * If this property is set, the generator will add "Base" to abstract class names
   */
  addBasePostfixToAbstractClassNames?: boolean;
}

export interface IGenerator {
  /**
   *
   * @param fingerprint
   */
  generate(fingerprint: boolean): void;

  /**
   * Load a module into the generator.
   * @param packageDir is the root directory of the module.
<<<<<<< HEAD
   * @param assembly   a jsii-reflect Assembly
   */
  load(packageDir: string, assembly: reflect.Assembly): Promise<void> | void;
=======
   */
  load(packageDir: string, assembly: reflect.Assembly): Promise<void>;
>>>>>>> 38ee336c

  /**
   * Determine if the generated artifacts for this generator are already up-to-date.
   * @param outDir the directory where generated artifacts would be placed.
   * @return ``true`` if no generation is necessary
   */
<<<<<<< HEAD
  upToDate(outDir: string): Promise<boolean> | boolean;
  save(outdir: string, tarball: string): Promise<any> | any;
=======
  upToDate(outDir: string): Promise<boolean>;
  save(outdir: string, tarball: string): Promise<any>;
>>>>>>> 38ee336c
}

/**
 * Abstract base class for jsii package generators.
 * Given a jsii module, it will invoke "events" to emit various elements.
 */
export abstract class Generator implements IGenerator {
  private readonly excludeTypes = new Array<string>();
  protected readonly code = new CodeMaker();
  private _assembly?: spec.Assembly;
  protected _reflectAssembly?: reflect.Assembly;
  private fingerprint?: string;

  public constructor(private readonly options: GeneratorOptions = {}) {}

  protected get assembly(): spec.Assembly {
    if (!this._assembly) {
      throw new Error(
        'No assembly has been loaded! The #load() method must be called first!',
      );
    }
    return this._assembly;
  }

  public get reflectAssembly(): reflect.Assembly {
    if (!this._reflectAssembly) {
      throw new Error('Call load() first');
    }
    return this._reflectAssembly;
  }

  public get metadata() {
    return { fingerprint: this.fingerprint };
  }

  public async load(
    _packageRoot: string,
    assembly: reflect.Assembly,
  ): Promise<void> {
    this._reflectAssembly = assembly;
    this._assembly = assembly.spec;

    // Including the version of jsii-pacmak in the fingerprint, as a new version may imply different code generation.
    this.fingerprint = crypto
      .createHash('sha256')
      .update(VERSION_DESC)
      .update('\0')
      .update(this.assembly.fingerprint)
      .digest('base64');

    return Promise.resolve();
  }

  /**
   * Runs the generator (in-memory).
   */
  public generate(fingerprint: boolean): void {
    this.onBeginAssembly(this.assembly, fingerprint);
    this.visit(spec.NameTree.of(this.assembly));
    this.onEndAssembly(this.assembly, fingerprint);
  }

  public async upToDate(_: string): Promise<boolean> {
    return Promise.resolve(false);
  }

  /**
   * Returns the file name of the assembly resource as it is going to be saved.
   */
  protected getAssemblyFileName() {
    let name = this.assembly.name;
    const parts = name.split('/');

    if (parts.length === 1) {
      name = parts[0];
    } else if (parts.length === 2 && parts[0].startsWith('@')) {
      name = parts[1];
    } else {
      throw new Error(
        'Malformed assembly name. Expecting either <name> or @<scope>/<name>',
      );
    }

    return `${name}@${this.assembly.version}.jsii.tgz`;
  }

  /**
   * Saves all generated files to an output directory, creating any subdirs if needed.
   */
  public async save(outdir: string, tarball: string) {
    const assemblyDir = this.getAssemblyOutputDir(this.assembly);
    if (assemblyDir) {
      const fullPath = path.resolve(
        path.join(outdir, assemblyDir, this.getAssemblyFileName()),
      );
      await fs.mkdirp(path.dirname(fullPath));
      await fs.copy(tarball, fullPath, { overwrite: true });
    }

    return this.code.save(outdir);
  }

  //
  // Bundled assembly
  // jsii modules should bundle the assembly itself as a resource and use the load() kernel API to load it.
  //

  /**
   * Returns the destination directory for the assembly file.
   */
  protected getAssemblyOutputDir(_mod: spec.Assembly): string | undefined {
    return undefined;
  }

  //
  // Assembly

  protected onBeginAssembly(_assm: spec.Assembly, _fingerprint: boolean) {
    /* noop */
  }
  protected onEndAssembly(_assm: spec.Assembly, _fingerprint: boolean) {
    /* noop */
  }

  //
  // Namespaces

  protected onBeginNamespace(_ns: string) {
    /* noop */
  }
  protected onEndNamespace(_ns: string) {
    /* noop */
  }

  //
  // Classes

  protected onBeginClass(_cls: spec.ClassType, _abstract: boolean | undefined) {
    /* noop */
  }
  protected onEndClass(_cls: spec.ClassType) {
    /* noop */
  }

  //
  // Interfaces

  protected abstract onBeginInterface(ifc: spec.InterfaceType): void;
  protected abstract onEndInterface(ifc: spec.InterfaceType): void;
  protected abstract onInterfaceMethod(
    ifc: spec.InterfaceType,
    method: spec.Method,
  ): void;
  protected abstract onInterfaceMethodOverload(
    ifc: spec.InterfaceType,
    overload: spec.Method,
    originalMethod: spec.Method,
  ): void;
  protected abstract onInterfaceProperty(
    ifc: spec.InterfaceType,
    prop: spec.Property,
  ): void;

  //
  // Initializers (constructos)

  protected onInitializer(
    _cls: spec.ClassType,
    _initializer: spec.Initializer,
  ) {
    /* noop */
  }
  protected onInitializerOverload(
    _cls: spec.ClassType,
    _overload: spec.Initializer,
    _originalInitializer: spec.Initializer,
  ) {
    /* noop */
  }

  //
  // Properties

  protected onBeginProperties(_cls: spec.ClassType) {
    /* noop */
  }
  protected abstract onProperty(cls: spec.ClassType, prop: spec.Property): void;
  protected abstract onStaticProperty(
    cls: spec.ClassType,
    prop: spec.Property,
  ): void;
  protected onEndProperties(_cls: spec.ClassType) {
    /* noop */
  }

  //
  // Union Properties
  // Those are properties that can accept more than a single type (i.e. String | Token). If the option `expandUnionProperties` is enabled
  // instead of onUnionProperty, the method onExpandedUnionProperty will be called for each of the types defined in the property.
  // `primaryName` indicates the original name of the union property (without the 'AsXxx' postfix).

  protected abstract onUnionProperty(
    cls: spec.ClassType,
    prop: spec.Property,
    union: spec.UnionTypeReference,
  ): void;
  protected onExpandedUnionProperty(
    _cls: spec.ClassType,
    _prop: spec.Property,
    _primaryName: string,
  ): void {
    return;
  }

  //
  // Methods
  // onMethodOverload is triggered if the option `generateOverloadsForMethodWithOptionals` is enabled for each overload of the original method.
  // The original method will be emitted via onMethod.

  protected onBeginMethods(_cls: spec.ClassType) {
    /* noop */
  }
  protected abstract onMethod(cls: spec.ClassType, method: spec.Method): void;
  protected abstract onMethodOverload(
    cls: spec.ClassType,
    overload: spec.Method,
    originalMethod: spec.Method,
  ): void;
  protected abstract onStaticMethod(
    cls: spec.ClassType,
    method: spec.Method,
  ): void;
  protected abstract onStaticMethodOverload(
    cls: spec.ClassType,
    overload: spec.Method,
    originalMethod: spec.Method,
  ): void;
  protected onEndMethods(_cls: spec.ClassType) {
    /* noop */
  }

  //
  // Enums

  protected onBeginEnum(_enm: spec.EnumType) {
    /* noop */
  }
  protected onEndEnum(_enm: spec.EnumType) {
    /* noop */
  }
  protected onEnumMember(_enm: spec.EnumType, _member: spec.EnumMember) {
    /* noop */
  }

  //
  // Fields
  // Can be used to implements properties backed by fields in cases where we want to generate "native" classes.
  // The default behavior is that properties do not have backing fields.

  protected hasField(_cls: spec.ClassType, _prop: spec.Property): boolean {
    return false;
  }
  protected onField(
    _cls: spec.ClassType,
    _prop: spec.Property,
    _union?: spec.UnionTypeReference,
  ) {
    /* noop */
  }

  private visit(node: spec.NameTree, names = new Array<string>()) {
    const namespace =
      !node.fqn && names.length > 0 ? names.join('.') : undefined;

    if (namespace) {
      this.onBeginNamespace(namespace);
    }

    const visitChildren = () => {
      Object.keys(node.children)
        .sort()
        .forEach((name) => {
          this.visit(node.children[name], names.concat(name));
        });
    };

    if (node.fqn) {
      const type = this.assembly.types?.[node.fqn];
      if (!type) {
        throw new Error(`Malformed jsii file. Cannot find type: ${node.fqn}`);
      }
      if (!this.shouldExcludeType(type.name)) {
        switch (type.kind) {
          case spec.TypeKind.Class:
            const classSpec = type as spec.ClassType;
            const abstract = classSpec.abstract;
            if (abstract && this.options.addBasePostfixToAbstractClassNames) {
              this.addAbstractPostfixToClassName(classSpec);
            }
            this.onBeginClass(classSpec, abstract);
            this.visitClass(classSpec);
            visitChildren();
            this.onEndClass(classSpec);
            break;
          case spec.TypeKind.Enum:
            const enumSpec = type as spec.EnumType;
            this.onBeginEnum(enumSpec);
            this.visitEnum(enumSpec);
            visitChildren();
            this.onEndEnum(enumSpec);
            break;
          case spec.TypeKind.Interface:
            const interfaceSpec = type as spec.InterfaceType;
            this.onBeginInterface(interfaceSpec);
            this.visitInterface(interfaceSpec);
            visitChildren();
            this.onEndInterface(interfaceSpec);
            break;
          default:
            throw new Error(`Unsupported type kind: ${(type as any).kind}`);
        }
      }
    } else {
      visitChildren();
    }

    if (namespace) {
      this.onEndNamespace(namespace);
    }
  }

  /**
   * Adds a postfix ("XxxBase") to the class name to indicate it is abstract.
   */
  private addAbstractPostfixToClassName(cls: spec.ClassType) {
    cls.name = `${cls.name}Base`;
    const components = cls.fqn.split('.');
    cls.fqn = components
      .map((x, i) => (i < components.length - 1 ? x : `${x}Base`))
      .join('.');
  }

  protected excludeType(...names: string[]) {
    for (const n of names) {
      this.excludeTypes.push(n);
    }
  }

  private shouldExcludeType(name: string) {
    return this.excludeTypes.includes(name);
  }

  /**
   * Returns all the method overloads needed to satisfy optional arguments.
   * For example, for the method `foo(bar: string, hello?: number, world?: number)`
   * this method will return:
   *  - foo(bar: string)
   *  - foo(bar: string, hello: number)
   *
   * Notice that the method that contains all the arguments will not be returned.
   */
  protected createOverloadsForOptionals<
    T extends spec.Method | spec.Initializer
  >(method: T) {
    const overloads = new Array<T>();

    // if option disabled, just return the empty array.
    if (
      !this.options.generateOverloadsForMethodWithOptionals ||
      !method.parameters
    ) {
      return overloads;
    }

    //
    // pop an argument from the end of the parameter list.
    // if it is an optional argument, clone the method without that parameter.
    // continue until we reach a non optional param or no parameters left.
    //

    const remaining: spec.Parameter[] = clone(method.parameters);
    let next: spec.Parameter | undefined;

    next = remaining.pop();
    // Parameter is optional if it's type is optional, and all subsequent parameters are optional/variadic
    while (next?.optional) {
      // clone the method but set the parameter list based on the remaining set of parameters
      const cloned: T = clone(method);
      cloned.parameters = clone(remaining);
      overloads.push(cloned);

      // pop the next parameter
      next = remaining.pop();
    }

    return overloads;
  }

  private visitInterface(ifc: spec.InterfaceType) {
    if (ifc.properties) {
      ifc.properties.forEach((prop) => {
        this.onInterfaceProperty(ifc, prop);
      });
    }

    if (ifc.methods) {
      ifc.methods.forEach((method) => {
        this.onInterfaceMethod(ifc, method);

        for (const overload of this.createOverloadsForOptionals(method)) {
          this.onInterfaceMethodOverload(ifc, overload, method);
        }
      });
    }
  }

  private visitClass(cls: spec.ClassType) {
    const initializer = cls.initializer;
    if (initializer) {
      this.onInitializer(cls, initializer);

      // if method has optional arguments and
      for (const overload of this.createOverloadsForOptionals(initializer)) {
        this.onInitializerOverload(cls, overload, initializer);
      }
    }

    // if running in 'pure' mode and the class has methods, emit them as abstract methods.
    if (cls.methods) {
      this.onBeginMethods(cls);
      cls.methods.forEach((method) => {
        if (!method.static) {
          this.onMethod(cls, method);

          for (const overload of this.createOverloadsForOptionals(method)) {
            this.onMethodOverload(cls, overload, method);
          }
        } else {
          this.onStaticMethod(cls, method);

          for (const overload of this.createOverloadsForOptionals(method)) {
            this.onStaticMethodOverload(cls, overload, method);
          }
        }
      });
      this.onEndMethods(cls);
    }

    if (cls.properties) {
      this.onBeginProperties(cls);
      cls.properties.forEach((prop) => {
        if (this.hasField(cls, prop)) {
          this.onField(
            cls,
            prop,
            spec.isUnionTypeReference(prop.type) ? prop.type : undefined,
          );
        }
      });

      cls.properties.forEach((prop) => {
        if (!spec.isUnionTypeReference(prop.type)) {
          if (!prop.static) {
            this.onProperty(cls, prop);
          } else {
            this.onStaticProperty(cls, prop);
          }
        } else {
          // okay, this is a union. some languages support unions (mostly the dynamic ones) and some will need some help
          // if `expandUnionProperties` is set, we will "expand" each property that has a union type into multiple properties
          // and postfix their name with the type name (i.e. FooAsToken).

          // first, emit a property for the union, for languages that support unions.
          this.onUnionProperty(cls, prop, prop.type);

          // if require, we also "expand" the union for languages that don't support unions.
          if (this.options.expandUnionProperties) {
            for (const [index, type] of prop.type.union.types.entries()) {
              // create a clone of this property
              const propClone = clone(prop);
              const primary = this.isPrimaryExpandedUnionProperty(
                prop.type,
                index,
              );
              const propertyName = primary
                ? prop.name
                : `${prop.name}As${this.displayNameForType(type)}`;
              propClone.type = type;
              propClone.optional = prop.optional;
              propClone.name = propertyName;
              this.onExpandedUnionProperty(cls, propClone, prop.name);
            }
          }
        }
      });
      this.onEndProperties(cls);
    }
  }

  /**
   * Magical heuristic to determine which type in a union is the primary type. The primary type will not have
   * a postfix with the name of the type attached to the expanded property name.
   *
   * The primary type is determined according to the following rules (first match):
   * 1. The first primitive type
   * 2. The first primitive collection
   * 3. No primary
   */
  protected isPrimaryExpandedUnionProperty(
    ref: spec.UnionTypeReference | undefined,
    index: number,
  ) {
    if (!ref) {
      return false;
    }

    return (
      index ===
      ref.union.types.findIndex((t) => {
        if (spec.isPrimitiveTypeReference(t)) {
          return true;
        }

        return false;
      })
    );
  }

  private visitEnum(enumSpec: spec.EnumType) {
    if (enumSpec.members) {
      enumSpec.members.forEach((spec) => this.onEnumMember(enumSpec, spec));
    }
  }

  private displayNameForType(type: spec.TypeReference): string {
    // last name from FQN
    if (spec.isNamedTypeReference(type)) {
      const comps = type.fqn.split('.');
      const last = comps[comps.length - 1];
      return this.code.toPascalCase(last);
    }

    // primitive name
    if (spec.isPrimitiveTypeReference(type)) {
      return this.code.toPascalCase(type.primitive);
    }

    // ListOfX or MapOfX
    const coll = spec.isCollectionTypeReference(type) && type.collection;
    if (coll) {
      return `${this.code.toPascalCase(coll.kind)}Of${this.displayNameForType(
        coll.elementtype,
      )}`;
    }

    const union = spec.isUnionTypeReference(type) && type.union;
    if (union) {
      return union.types.map((t) => this.displayNameForType(t)).join('Or');
    }

    throw new Error(
      `Cannot determine display name for type: ${JSON.stringify(type)}`,
    );
  }

  /**
   * Looks up a jsii module in the dependency tree.
   * @param name The name of the jsii module to look up
   */
  protected findModule(name: string): spec.AssemblyConfiguration {
    // if this is the current module, return it
    if (this.assembly.name === name) {
      return this.assembly;
    }

    const found = (this.assembly.dependencyClosure ?? {})[name];

    if (found) {
      return found;
    }

    throw new Error(
      `Unable to find module ${name} as a dependency of ${this.assembly.name}`,
    );
  }

  protected findType(fqn: string): spec.Type {
    const ret = this.reflectAssembly.system.tryFindFqn(fqn);
    if (!ret) {
      throw new Error(
        `Cannot find type '${fqn}' either as internal or external type`,
      );
    }

    return ret.spec;
  }
}<|MERGE_RESOLUTION|>--- conflicted
+++ resolved
@@ -40,27 +40,16 @@
   /**
    * Load a module into the generator.
    * @param packageDir is the root directory of the module.
-<<<<<<< HEAD
-   * @param assembly   a jsii-reflect Assembly
-   */
-  load(packageDir: string, assembly: reflect.Assembly): Promise<void> | void;
-=======
    */
   load(packageDir: string, assembly: reflect.Assembly): Promise<void>;
->>>>>>> 38ee336c
 
   /**
    * Determine if the generated artifacts for this generator are already up-to-date.
    * @param outDir the directory where generated artifacts would be placed.
    * @return ``true`` if no generation is necessary
    */
-<<<<<<< HEAD
-  upToDate(outDir: string): Promise<boolean> | boolean;
-  save(outdir: string, tarball: string): Promise<any> | any;
-=======
   upToDate(outDir: string): Promise<boolean>;
   save(outdir: string, tarball: string): Promise<any>;
->>>>>>> 38ee336c
 }
 
 /**
