--- conflicted
+++ resolved
@@ -32,11 +32,8 @@
     # Hello Windows!
     . ${venv}/Scripts/activate
 fi
-<<<<<<< HEAD
-python3 -m pip install --upgrade --no-input pip~=20.2 twine~=3.2
-=======
-python3 -m pip install --upgrade pip~=20.2 twine~=3.2
->>>>>>> e6d1bc16
+python3 -m pip install --no-input --upgrade pip~=20.2
+python3 -m pip install --no-input twine~=3.2
 
 # Single target, recursive build to a certain location
 clean_dists
