{
  "name": "@jsii/integ-test",
  "version": "0.0.0",
  "description": "A suite of integration tests for JSII and related modules.",
  "private": true,
  "scripts": {
    "build": "tsc --build && npm run lint",
    "lint": "eslint . --ext .ts --ignore-path=.gitignore",
    "lint:fix": "yarn lint --fix",
    "test:integ": "jest",
    "package": "package-private"
  },
  "keywords": [],
  "author": {
    "name": "Amazon Web Services",
    "url": "https://aws.amazon.com"
  },
  "license": "Apache-2.0",
  "dependencies": {
    "@octokit/rest": "^18.0.6",
    "dotenv": "^8.2.0",
    "fs-extra": "^9.0.1",
    "jest": "^26.4.2",
    "jsii": "^0.0.0",
    "jsii-pacmak": "^0.0.0",
    "jsii-rosetta": "^0.0.0",
    "tar": "^6.0.5"
  },
  "devDependencies": {
    "@types/dotenv": "^8.2.0",
    "@types/fs-extra": "^8.1.1",
    "@types/jest": "^26.0.13",
    "@types/node": "^10.17.32",
    "@types/tar": "^4.0.3",
<<<<<<< HEAD
    "eslint": "^7.7.0",
    "prettier": "^2.0.5",
    "typescript": "~4.0.2"
=======
    "eslint": "^7.9.0",
    "prettier": "^2.1.1",
    "typescript": "~3.9.7"
>>>>>>> 81637f51
  },
  "jest": {
    "errorOnDeprecated": true,
    "testEnvironment": "node",
    "testMatch": [
      "**/?(*.)+(spec|test).js"
    ]
  }
}<|MERGE_RESOLUTION|>--- conflicted
+++ resolved
@@ -32,15 +32,9 @@
     "@types/jest": "^26.0.13",
     "@types/node": "^10.17.32",
     "@types/tar": "^4.0.3",
-<<<<<<< HEAD
-    "eslint": "^7.7.0",
-    "prettier": "^2.0.5",
-    "typescript": "~4.0.2"
-=======
     "eslint": "^7.9.0",
     "prettier": "^2.1.1",
-    "typescript": "~3.9.7"
->>>>>>> 81637f51
+    "typescript": "~4.0.2"
   },
   "jest": {
     "errorOnDeprecated": true,
