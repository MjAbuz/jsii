import abc
import os

import attr

<<<<<<< HEAD
=======
from typing import ClassVar

>>>>>>> e6d1bc16
from . import _reference_map
from ._compat import importlib_resources
from ._kernel import Kernel
from .python import _ClassPropertyMeta
<<<<<<< HEAD
=======
from ._kernel.types import ObjRef
>>>>>>> e6d1bc16


# Yea, a global here is kind of gross, however, there's not really a better way of
# handling this. Fundamentally this is a global value, since we can only reasonably
# have a single kernel active at any one time in a real program.
kernel = Kernel()


@attr.s(auto_attribs=True, frozen=True, slots=True)
class JSIIAssembly:

    name: str
    version: str
    module: str
    filename: str

    @classmethod
    def load(cls, *args, _kernel=kernel, **kwargs):
        # Our object here really just acts as a record for our JSIIAssembly, it doesn't
        # offer any functionality itself, besides this class method that will trigger
        # the loading of the given assembly in the JSII Kernel.
        assembly = cls(*args, **kwargs)

        # Actually load the assembly into the kernel, we're using the
        # importlib.resources API here isntead of manually constructing the path, in
        # the hopes that this will make JSII modules able to be used with zipimport
        # instead of only on the FS.
        with importlib_resources.path(
            f"{assembly.module}._jsii", assembly.filename
        ) as assembly_path:
            _kernel.load(assembly.name, assembly.version, os.fspath(assembly_path))

        # Give our record of the assembly back to the caller.
        return assembly


class JSIIMeta(_ClassPropertyMeta, type):
    def __new__(cls, name, bases, attrs, *, jsii_type=None):
        # We want to ensure that subclasses of a JSII class do not require setting the
        # jsii_type keyword argument. They should be able to subclass it as normal.
        # Since their parent class will have the __jsii_type__ variable defined, they
        # will as well anyways.
        if jsii_type is not None:
            attrs["__jsii_type__"] = jsii_type

        obj = super().__new__(cls, name, bases, attrs)

        # Now that we've created the class, we'll need to register it with our reference
        # mapper. We only do this for types that are actually jsii types, and not any
        # subclasses of them.
        if jsii_type is not None:
            _reference_map.register_type(obj)

        return obj

    def __call__(cls, *args, **kwargs):
        inst = super().__call__(*args, **kwargs)

        # Register this instance with our reference map.
        _reference_map.register_reference(inst)

        return inst


class JSIIAbstractClass(abc.ABCMeta, JSIIMeta):
    pass


def enum(*, jsii_type):
    def deco(cls):
        cls.__jsii_type__ = jsii_type
        _reference_map.register_enum(cls)
        return cls

    return deco


def data_type(*, jsii_type, jsii_struct_bases, name_mapping):
    def deco(cls):
        cls.__jsii_type__ = jsii_type
        cls.__jsii_struct_bases__ = jsii_struct_bases
        cls.__jsii_name_mapping__ = name_mapping
        _reference_map.register_data_type(cls)
        return cls

    return deco


def member(*, jsii_name):
    def deco(fn):
        fn.__jsii_name__ = jsii_name
        return fn

    return deco


def implements(*interfaces):
    def deco(cls):
        cls.__jsii_type__ = getattr(cls, "__jsii_type__", None)
        cls.__jsii_ifaces__ = getattr(cls, "__jsii_ifaces__", []) + list(interfaces)
        return cls

    return deco


def interface(*, jsii_type):
    def deco(iface):
        iface.__jsii_type__ = jsii_type
        _reference_map.register_interface(iface)
        return iface

    return deco


def proxy_for(abstract_class):
    if not hasattr(abstract_class, "__jsii_proxy_class__"):
        raise TypeError(f"{abstract_class} is not a JSII Abstract class.")

    return abstract_class.__jsii_proxy_class__()


def python_jsii_mapping(cls):
    return getattr(cls, "__jsii_name_mapping__", None)<|MERGE_RESOLUTION|>--- conflicted
+++ resolved
@@ -3,19 +3,13 @@
 
 import attr
 
-<<<<<<< HEAD
-=======
 from typing import ClassVar
 
->>>>>>> e6d1bc16
 from . import _reference_map
 from ._compat import importlib_resources
 from ._kernel import Kernel
 from .python import _ClassPropertyMeta
-<<<<<<< HEAD
-=======
 from ._kernel.types import ObjRef
->>>>>>> e6d1bc16
 
 
 # Yea, a global here is kind of gross, however, there's not really a better way of
