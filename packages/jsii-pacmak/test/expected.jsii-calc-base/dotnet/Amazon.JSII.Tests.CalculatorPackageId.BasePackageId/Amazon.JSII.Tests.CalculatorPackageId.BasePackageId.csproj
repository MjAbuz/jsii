--- conflicted
+++ resolved
@@ -13,18 +13,10 @@
     <Language>en-US</Language>
   </PropertyGroup>
   <ItemGroup>
-<<<<<<< HEAD
-    <EmbeddedResource Include="scope-jsii-calc-base-0.11.3.tgz"/>
+    <EmbeddedResource Include="scope-jsii-calc-base-0.12.0.tgz"/>
   </ItemGroup>
   <ItemGroup>
-    <PackageReference Include="Amazon.JSII.Runtime" Version="0.11.3"/>
-    <PackageReference Include="Amazon.JSII.Tests.CalculatorPackageId.BaseOfBasePackageId" Version="0.11.3"/>
-=======
-    <EmbeddedResource Include="scope-jsii-calc-base-0.12.0.tgz" />
-  </ItemGroup>
-  <ItemGroup>
-    <PackageReference Include="Amazon.JSII.Runtime" Version="0.12.0" />
-    <PackageReference Include="Amazon.JSII.Tests.CalculatorPackageId.BaseOfBasePackageId" Version="0.12.0" />
->>>>>>> 415cbdd0
+    <PackageReference Include="Amazon.JSII.Runtime" Version="0.12.0"/>
+    <PackageReference Include="Amazon.JSII.Tests.CalculatorPackageId.BaseOfBasePackageId" Version="0.12.0"/>
   </ItemGroup>
 </Project>
