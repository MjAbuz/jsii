{
  "name": "@jsii/spec",
  "version": "0.0.0",
  "description": "Specification for jsii assemblies",
  "license": "Apache-2.0",
  "author": {
    "name": "Amazon Web Services",
    "url": "https://aws.amazon.com"
  },
  "homepage": "https://github.com/aws/jsii",
  "bugs": {
    "url": "https://github.com/aws/jsii/issues"
  },
  "repository": {
    "type": "git",
    "url": "https://github.com/aws/jsii.git",
    "directory": "packages/@jsii/spec"
  },
  "engines": {
    "node": ">= 10.3.0"
  },
  "main": "lib/index.js",
  "types": "lib/index.d.ts",
  "scripts": {
    "build": "tsc --build && bash generate-json-schema.sh && npm run lint",
    "watch": "tsc --build -w",
    "lint": "eslint . --ext .js,.ts --ignore-path=.gitignore",
    "lint:fix": "yarn lint --fix",
    "test": "jest",
    "test:update": "jest -u",
    "package": "package-js"
  },
  "dependencies": {
    "jsonschema": "^1.2.6"
  },
  "devDependencies": {
    "@types/jest": "^26.0.13",
    "@types/node": "^10.17.34",
    "eslint": "^7.9.0",
    "jest": "^26.4.2",
    "jsii-build-tools": "^0.0.0",
<<<<<<< HEAD
    "prettier": "^2.1.1",
    "typescript": "~4.0.2",
=======
    "prettier": "^2.1.2",
    "typescript": "~3.9.7",
>>>>>>> 66cf1862
    "typescript-json-schema": "^0.43.0"
  },
  "jest": {
    "collectCoverage": true,
    "collectCoverageFrom": [
      "**/bin/**/*.js",
      "**/lib/**/*.js"
    ],
    "coverageReporters": [
      "lcov",
      "text"
    ],
    "coverageThreshold": {
      "global": {
        "branches": 25,
        "statements": 60
      }
    },
    "errorOnDeprecated": true,
    "testEnvironment": "node",
    "testMatch": [
      "**/?(*.)+(spec|test).js"
    ]
  }
}<|MERGE_RESOLUTION|>--- conflicted
+++ resolved
@@ -39,13 +39,8 @@
     "eslint": "^7.9.0",
     "jest": "^26.4.2",
     "jsii-build-tools": "^0.0.0",
-<<<<<<< HEAD
-    "prettier": "^2.1.1",
+    "prettier": "^2.1.2",
     "typescript": "~4.0.2",
-=======
-    "prettier": "^2.1.2",
-    "typescript": "~3.9.7",
->>>>>>> 66cf1862
     "typescript-json-schema": "^0.43.0"
   },
   "jest": {
